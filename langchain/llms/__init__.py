--- conflicted
+++ resolved
@@ -48,11 +48,7 @@
 from langchain.llms.self_hosted import SelfHostedPipeline
 from langchain.llms.self_hosted_hugging_face import SelfHostedHuggingFaceLLM
 from langchain.llms.stochasticai import StochasticAI
-<<<<<<< HEAD
-from langchain.llms.text_generation_webui import TextGenerationWebui
-=======
 from langchain.llms.textgen import TextGen
->>>>>>> dfa48dc3
 from langchain.llms.vertexai import VertexAI
 from langchain.llms.writer import Writer
 
@@ -97,20 +93,7 @@
     "OpenLM",
     "Petals",
     "PipelineAI",
-<<<<<<< HEAD
-    "HuggingFaceEndpoint",
-    "HuggingFaceHub",
-    "SagemakerEndpoint",
-    "HuggingFacePipeline",
-    "AI21",
-    "AzureOpenAI",
-    "Replicate",
-    "SelfHostedPipeline",
-    "SelfHostedHuggingFaceLLM",
-    "TextGenerationWebui",
-=======
     "PredictionGuard",
->>>>>>> dfa48dc3
     "PromptLayerOpenAI",
     "PromptLayerOpenAIChat",
     "RWKV",
@@ -168,14 +151,6 @@
     "self_hosted": SelfHostedPipeline,
     "self_hosted_hugging_face": SelfHostedHuggingFaceLLM,
     "stochasticai": StochasticAI,
-<<<<<<< HEAD
-    "text_generation_webui": TextGenerationWebui,
-    "writer": Writer,
-    "rwkv": RWKV,
-    "huggingface_textgen_inference": HuggingFaceTextGenInference,
-    "fake-list": FakeListLLM,
-=======
->>>>>>> dfa48dc3
     "vertexai": VertexAI,
     "openllm": OpenLLM,
     "openllm_client": OpenLLM,
